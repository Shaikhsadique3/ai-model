"""Module for analyzing a trained churn prediction model.

This module defines the `ModelAnalyzer` class, which loads a model and preprocessor,
processes data, makes predictions, and generates a model summary report with various metrics.
"""

import pandas as pd
import numpy as np
import joblib
import logging
import os
import json
import configparser
from sklearn.metrics import classification_report, accuracy_score, confusion_matrix, roc_auc_score

from src.preprocessing import preprocess_data
from sklearn.preprocessing import OneHotEncoder # Import OneHotEncoder

class ModelAnalyzer:
    """A class to analyze a trained churn prediction model."""

    def __init__(self, model_path, preprocessor_path, config_path):
        self.config_path = config_path
        self.model = None
        self.preprocessor = None
        self.config = self._load_config(config_path)
        self.model_path = os.path.join(os.path.dirname(os.path.dirname(__file__)), self.config['paths']['model_path'])
        self.preprocessor_path = os.path.join(os.path.dirname(os.path.dirname(__file__)), self.config['paths']['preprocessor_path'])
        print(f"Constructed Model Path: {self.model_path}")
        print(f"Constructed Preprocessor Path: {self.preprocessor_path}")

    @staticmethod
    def convert_numpy_types(obj):
        if isinstance(obj, np.generic):
            return obj.item()
        elif isinstance(obj, np.ndarray):
            return obj.tolist()
        elif isinstance(obj, dict):
            return {k: ModelAnalyzer.convert_numpy_types(v) for k, v in obj.items()}
        elif isinstance(obj, list):
            return [ModelAnalyzer.convert_numpy_types(elem) for elem in obj]
        else:
            return obj

    def _load_config(self, config_path) -> dict:
        """Loads configuration from config.ini."""
        config = configparser.ConfigParser()
        try:
            config.read(config_path)
            logging.info("Configuration loaded successfully.")
<<<<<<< HEAD
=======
 rollback-high-accuracy
            return config

>>>>>>> b46a04c0
            # Convert configparser object to a dictionary for easier access
            config_dict = {section: dict(config[section]) for section in config.sections()}
            config_dict['DEFAULT'] = dict(config.defaults())
            return config_dict
<<<<<<< HEAD
=======
 main
>>>>>>> b46a04c0
        except Exception as e:
            logging.error(f"Error loading configuration: {e}")
            raise

    def _load_model_and_preprocessor(self):
        """Loads the trained model and preprocessor."""
        try:
            self.model = joblib.load(self.model_path)
            logging.info(f"Model loaded from {self.model_path}")
        except FileNotFoundError:
            logging.error(f"Error: Model not found at {self.model_path}")
            raise
        except Exception as e:
            logging.error(f"Error loading model: {e}")
            raise

        try:
            self.preprocessor = joblib.load(self.preprocessor_path)
            logging.info(f"Preprocessor loaded from {self.preprocessor_path}")
        except FileNotFoundError:
            logging.error(f"Error: Preprocessor not found at {self.preprocessor_path}")
            raise
        except Exception as e:
            logging.error(f"Error loading preprocessor: {e}")
            raise

    def _load_data_and_preprocess(self) -> tuple[pd.DataFrame, pd.Series]:
        """Loads the dataset and preprocesses it using the loaded preprocessor."""
        try:
<<<<<<< HEAD
            dataset_path = os.path.join(os.path.dirname(os.path.dirname(__file__)), self.config['paths']['dataset_path'])
            df = pd.read_csv(dataset_path)
            logging.info("Data loaded successfully.")

            X_processed, y, _ = preprocess_data(df.copy(), self.config['features']['categorical_features'].split(','), self.config['model']['target_column'], preprocessor=self.preprocessor)
=======
 rollback-high-accuracy
            dataset_path = os.path.join(os.path.dirname(__file__), self.config['paths']['dataset_path'])
            df = pd.read_csv(dataset_path)
            logging.info("Data loaded successfully.")

            X_processed, y, _ = preprocess_data(df.copy(), self.config['model']['categorical_features'].split(','), self.config['model']['target_column'])

            dataset_path = os.path.join(os.path.dirname(__file__), self.config['data']['dataset_path'])
            column_names = ['days_since_signup', 'monthly_revenue', 'number_of_logins_last30days', 'active_features_used', 'support_tickets_opened', 'avg_session_duration', 'last_login_days_ago', 'email_opens_last30days', 'billing_issue_count', 'trial_conversion_flag', 'last_payment_status', 'subscription_plan', 'churn']
            df = pd.read_csv(dataset_path, skiprows=1, names=column_names)
            logging.info("Data loaded successfully.")

            raw_categorical_features = self.config['DEFAULT'].get('categorical_features', '')
            logging.info(f"Raw categorical features from config: {raw_categorical_features}")
            categorical_features_list = [f.strip() for f in raw_categorical_features.split(',') if f.strip()]
            print(f"Shape of DataFrame before preprocessing: {df.shape}")
            print(f"Value counts of '{self.config['model']['target_column']}' before preprocessing:\n{df[self.config['model']['target_column']].value_counts()}")
            X_processed, y, _ = preprocess_data(df.copy(), categorical_features_list, self.config['model']['target_column'], preprocessor=self.preprocessor)
main
>>>>>>> b46a04c0
            logging.info("Data preprocessed successfully.")
            return X_processed, y
        except FileNotFoundError:
            logging.error(f"Error: Dataset not found at {dataset_path}")
            raise
        except Exception as e:
            logging.error(f"Error loading or preprocessing data: {e}")
            raise

    def run_analysis(self):
        """Runs the complete model analysis pipeline."""
        logging.info("Starting model analysis...")
        try:
            self._load_model_and_preprocessor()
            X_processed, y = self._load_data_and_preprocess()

            # ==== Model predictions ====
            y_pred = self.model.predict(X_processed)
            if hasattr(self.model, "predict_proba"):
                y_proba = self.model.predict_proba(X_processed)[:, 1]
            else:
                y_proba = None

            # Get hyperparameters safely
            model_hyperparameters = "Unavailable"
            try:
                if hasattr(self.model, 'get_params') and callable(self.model.get_params):
                    params = self.model.get_params()
                    # Convert numpy types to standard Python types for JSON serialization
                    model_hyperparameters = ModelAnalyzer.convert_numpy_types(params)
            except AttributeError:
                model_hyperparameters = "Unavailable"
            except Exception as e:
                model_hyperparameters = f"Error retrieving: {e}"

            # ==== Generate report ====
            report = {
                "Model Type": str(type(self.model)),
                "Target Variable": self.config['model']['target_column'],
                "Input Features Used": list(X_processed.columns),
                "Model Hyperparameters": model_hyperparameters,
                "Accuracy": float(accuracy_score(y, y_pred)),
                "F1 Score": float(classification_report(y, y_pred, output_dict=True)["weighted avg"]["f1-score"]),
                "Confusion Matrix": confusion_matrix(y, y_pred).tolist(),
<<<<<<< HEAD
                "ROC-AUC Score": roc_auc_score(y, y_proba) if y_proba is not None else "Not available",
                "Feature Importances": dict(zip(X_processed.columns, self.model.feature_importances_)) if hasattr(self.model, "feature_importances_") else "N/A",
=======
                "ROC-AUC Score": float(roc_auc_score(y, y_proba)) if y_proba is not None else "Not available",
 rollback-high-accuracy
                "Feature Importances": {k: float(v) for k, v in dict(zip(X_processed.columns, self.model.feature_importances_)).items()} if hasattr(self.model, "feature_importances_") else "N/A",
                "Feature Importances": {col: float(imp) for col, imp in zip(X_processed.columns, self.model.feature_importances_)} if hasattr(self.model, "feature_importances_") else "N/A",
 main
>>>>>>> b46a04c0
            }

            # ==== Check for Overfitting ====
            if report["Accuracy"] > 0.95:
                report["Overfitting Risk"] = "Accuracy is very high. Consider cross-validation."
            else:
                report["Overfitting Risk"] = "Looks reasonable."

            logging.info("Model analysis finished.")
            return report
        except Exception as e:
            logging.critical(f"An error occurred during model analysis: {e}")
            raise

if __name__ == "__main__":
    try:
        # Define paths and parameters
<<<<<<< HEAD
        CONFIG_PATH = 'c:\\Users\\Sadique\\Desktop\\ai model\\churnaizer\\config\\config.ini'
=======
 rollback-high-accuracy
        CONFIG_PATH = os.path.join(os.path.dirname(__file__), 'config', 'config.ini')
>>>>>>> b46a04c0
        
        # Load config to get model and preprocessor paths




        CONFIG_PATH = 'c:\\Users\\Sadique\\Desktop\\ai model\\churnaizer\\config\\config.ini'
        
        # Load config to get model and preprocessor paths
        config = configparser.ConfigParser()
        config.read(CONFIG_PATH)
        config_data = {section: dict(config[section]) for section in config.sections()}

        # Corrected paths relative to the churnaizer directory
        MODEL_PATH = os.path.join(os.path.dirname(__file__), config_data['model']['model_path'])
        PREPROCESSOR_PATH = os.path.join(os.path.dirname(__file__), config_data['model']['preprocessor_path'])
 main

        report = None
<<<<<<< HEAD
        analyzer = ModelAnalyzer(None, None, CONFIG_PATH)
=======
        analyzer = ModelAnalyzer(MODEL_PATH, PREPROCESSOR_PATH, CONFIG_PATH)
rollback-high-accuracy
>>>>>>> b46a04c0
        report = analyzer.run_analysis()

        # ==== Check for Overfitting ====
        if report["Accuracy"] > 0.95:
            report["Overfitting Risk"] = "Accuracy is very high. Consider cross-validation."
        else:
            report["Overfitting Risk"] = "Looks reasonable."

        # ==== Output JSON summary ====
        logging.info("\nModel Summary Report:\n")

        clean_report = ModelAnalyzer.convert_numpy_types(report)
        logging.info(json.dumps(clean_report, indent=2))
        logging.info("Model analysis finished.")


        analyzer.run_analysis()
main
    except Exception as e:
        logging.critical(f"An error occurred in the main execution block: {e}")<|MERGE_RESOLUTION|>--- conflicted
+++ resolved
@@ -13,8 +13,7 @@
 import configparser
 from sklearn.metrics import classification_report, accuracy_score, confusion_matrix, roc_auc_score
 
-from src.preprocessing import preprocess_data
-from sklearn.preprocessing import OneHotEncoder # Import OneHotEncoder
+from churnaizer.src.preprocessing import preprocess_data
 
 class ModelAnalyzer:
     """A class to analyze a trained churn prediction model."""
@@ -48,20 +47,9 @@
         try:
             config.read(config_path)
             logging.info("Configuration loaded successfully.")
-<<<<<<< HEAD
-=======
- rollback-high-accuracy
-            return config
-
->>>>>>> b46a04c0
-            # Convert configparser object to a dictionary for easier access
             config_dict = {section: dict(config[section]) for section in config.sections()}
             config_dict['DEFAULT'] = dict(config.defaults())
             return config_dict
-<<<<<<< HEAD
-=======
- main
->>>>>>> b46a04c0
         except Exception as e:
             logging.error(f"Error loading configuration: {e}")
             raise
@@ -91,33 +79,17 @@
     def _load_data_and_preprocess(self) -> tuple[pd.DataFrame, pd.Series]:
         """Loads the dataset and preprocesses it using the loaded preprocessor."""
         try:
-<<<<<<< HEAD
-            dataset_path = os.path.join(os.path.dirname(os.path.dirname(__file__)), self.config['paths']['dataset_path'])
-            df = pd.read_csv(dataset_path)
-            logging.info("Data loaded successfully.")
-
-            X_processed, y, _ = preprocess_data(df.copy(), self.config['features']['categorical_features'].split(','), self.config['model']['target_column'], preprocessor=self.preprocessor)
-=======
- rollback-high-accuracy
             dataset_path = os.path.join(os.path.dirname(__file__), self.config['paths']['dataset_path'])
-            df = pd.read_csv(dataset_path)
-            logging.info("Data loaded successfully.")
-
-            X_processed, y, _ = preprocess_data(df.copy(), self.config['model']['categorical_features'].split(','), self.config['model']['target_column'])
-
-            dataset_path = os.path.join(os.path.dirname(__file__), self.config['data']['dataset_path'])
             column_names = ['days_since_signup', 'monthly_revenue', 'number_of_logins_last30days', 'active_features_used', 'support_tickets_opened', 'avg_session_duration', 'last_login_days_ago', 'email_opens_last30days', 'billing_issue_count', 'trial_conversion_flag', 'last_payment_status', 'subscription_plan', 'churn']
             df = pd.read_csv(dataset_path, skiprows=1, names=column_names)
             logging.info("Data loaded successfully.")
 
-            raw_categorical_features = self.config['DEFAULT'].get('categorical_features', '')
+            raw_categorical_features = self.config['features'].get('categorical_features', '')
             logging.info(f"Raw categorical features from config: {raw_categorical_features}")
             categorical_features_list = [f.strip() for f in raw_categorical_features.split(',') if f.strip()]
             print(f"Shape of DataFrame before preprocessing: {df.shape}")
             print(f"Value counts of '{self.config['model']['target_column']}' before preprocessing:\n{df[self.config['model']['target_column']].value_counts()}")
             X_processed, y, _ = preprocess_data(df.copy(), categorical_features_list, self.config['model']['target_column'], preprocessor=self.preprocessor)
-main
->>>>>>> b46a04c0
             logging.info("Data preprocessed successfully.")
             return X_processed, y
         except FileNotFoundError:
@@ -162,16 +134,8 @@
                 "Accuracy": float(accuracy_score(y, y_pred)),
                 "F1 Score": float(classification_report(y, y_pred, output_dict=True)["weighted avg"]["f1-score"]),
                 "Confusion Matrix": confusion_matrix(y, y_pred).tolist(),
-<<<<<<< HEAD
-                "ROC-AUC Score": roc_auc_score(y, y_proba) if y_proba is not None else "Not available",
-                "Feature Importances": dict(zip(X_processed.columns, self.model.feature_importances_)) if hasattr(self.model, "feature_importances_") else "N/A",
-=======
                 "ROC-AUC Score": float(roc_auc_score(y, y_proba)) if y_proba is not None else "Not available",
- rollback-high-accuracy
-                "Feature Importances": {k: float(v) for k, v in dict(zip(X_processed.columns, self.model.feature_importances_)).items()} if hasattr(self.model, "feature_importances_") else "N/A",
-                "Feature Importances": {col: float(imp) for col, imp in zip(X_processed.columns, self.model.feature_importances_)} if hasattr(self.model, "feature_importances_") else "N/A",
- main
->>>>>>> b46a04c0
+                "Feature Importances": {col: float(imp) for col, imp in zip(X_processed.columns, self.model.feature_importances_)} if hasattr(self.model, "feature_importances_") else "N/A"
             }
 
             # ==== Check for Overfitting ====
@@ -189,37 +153,20 @@
 if __name__ == "__main__":
     try:
         # Define paths and parameters
-<<<<<<< HEAD
-        CONFIG_PATH = 'c:\\Users\\Sadique\\Desktop\\ai model\\churnaizer\\config\\config.ini'
-=======
- rollback-high-accuracy
         CONFIG_PATH = os.path.join(os.path.dirname(__file__), 'config', 'config.ini')
->>>>>>> b46a04c0
         
         # Load config to get model and preprocessor paths
+        config_parser = configparser.ConfigParser()
+        config_parser.read(CONFIG_PATH)
+        config_data = {section: dict(config_parser[section]) for section in config_parser.sections()}
+        config_data['DEFAULT'] = dict(config_parser.defaults())
+
+        MODEL_PATH = os.path.join(os.path.dirname(__file__), config_data['paths']['model_path'])
+        PREPROCESSOR_PATH = os.path.join(os.path.dirname(__file__), config_data['paths']['preprocessor_path'])
 
 
-
-
-        CONFIG_PATH = 'c:\\Users\\Sadique\\Desktop\\ai model\\churnaizer\\config\\config.ini'
-        
-        # Load config to get model and preprocessor paths
-        config = configparser.ConfigParser()
-        config.read(CONFIG_PATH)
-        config_data = {section: dict(config[section]) for section in config.sections()}
-
-        # Corrected paths relative to the churnaizer directory
-        MODEL_PATH = os.path.join(os.path.dirname(__file__), config_data['model']['model_path'])
-        PREPROCESSOR_PATH = os.path.join(os.path.dirname(__file__), config_data['model']['preprocessor_path'])
- main
-
         report = None
-<<<<<<< HEAD
-        analyzer = ModelAnalyzer(None, None, CONFIG_PATH)
-=======
         analyzer = ModelAnalyzer(MODEL_PATH, PREPROCESSOR_PATH, CONFIG_PATH)
-rollback-high-accuracy
->>>>>>> b46a04c0
         report = analyzer.run_analysis()
 
         # ==== Check for Overfitting ====
@@ -237,6 +184,5 @@
 
 
         analyzer.run_analysis()
-main
     except Exception as e:
         logging.critical(f"An error occurred in the main execution block: {e}")